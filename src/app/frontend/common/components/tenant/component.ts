// Copyright 2020 Authors of Arktos.
//
// Licensed under the Apache License, Version 2.0 (the "License");
// you may not use this file except in compliance with the License.
// You may obtain a copy of the License at
//
//     http://www.apache.org/licenses/LICENSE-2.0
//
// Unless required by applicable law or agreed to in writing, software
// distributed under the License is distributed on an "AS IS" BASIS,
// WITHOUT WARRANTIES OR CONDITIONS OF ANY KIND, either express or implied.
// See the License for the specific language governing permissions and
// limitations under the License.

import {Component, OnInit, ViewChild, ElementRef} from '@angular/core';
import {Router, ActivatedRoute} from '@angular/router';
import {Subject} from 'rxjs';
import {takeUntil, startWith, switchMap} from 'rxjs/operators';
import {MatSelect} from '@angular/material';

import {TenantList} from '@api/backendapi';
import {TENANT_STATE_PARAM, NAMESPACE_STATE_PARAM} from '../../params/params';
import {TenantService} from '../../services/global/tenant';
import {ResourceService} from 'common/services/resource/resource';
import {EndpointManager, Resource} from 'common/services/resource/endpoint';
import {NotificationsService, NotificationSeverity} from 'common/services/global/notifications';
import {HttpClient} from "@angular/common/http";

@Component({
  selector: 'kd-tenant-selector',
  templateUrl: './template.html',
  styleUrls: ['style.scss'],
})
export class TenantSelectorComponent implements OnInit {
  private tenantUpdate_ = new Subject();
  private unsubscribe_ = new Subject();
  private readonly endpoint_ = EndpointManager.resource(Resource.tenant);

  tenants: string[] = [];
  selectedTenant: string;
  resourceNameParam: string;
  selectTenantInput = '';
  systemTenantName = this.getTenant_();
  tenant = this.getTenant_();

  @ViewChild(MatSelect, {static: true}) private readonly select_: MatSelect;
  @ViewChild('tenantInput', {static: true}) private readonly tenantInputEl_: ElementRef;
  private responseData: any;

  constructor(
    private readonly router_: Router,
    private readonly tenantService_: TenantService,
    private readonly tenant_: ResourceService<TenantList>,
    private readonly notifications_: NotificationsService,
    private readonly _activeRoute: ActivatedRoute,
    private readonly http_: HttpClient,
  ) {}

  ngOnInit(): void {
    this._activeRoute.queryParams.pipe(takeUntil(this.unsubscribe_)).subscribe(params => {
      var tenant_ = params
      const tenant = this.tenant;
      this.tenant = this.getTenant_()
      if (!tenant) {
        this.setDefaultQueryParams_();
        return;
      }

      if (this.tenantService_.current() === tenant) {
        return;
      }

      this.tenantService_.setCurrent(tenant);
      this.selectedTenant = tenant;
    });

    this.selectedTenant = this.tenantService_.current();
    this.select_.value = this.selectTenant;
    this.loadTenants_();
  }

  ngOnDestroy(): void {
    this.unsubscribe_.next();
    this.unsubscribe_.complete();
  }

  loadTenants_(): void {
    this.tenantUpdate_
      .pipe(takeUntil(this.unsubscribe_))
      .pipe(startWith({}))
      .pipe(switchMap(() => this.tenant_.get(this.endpoint_.list())))
      .subscribe(
        tenantList => {
          this.tenants = tenantList.tenants
            .map(t => t.objectMeta.name)
            .filter(t => t !== this.systemTenantName);

          if (tenantList.errors.length > 0) {
            for (const err of tenantList.errors) {
              this.notifications_.push(err.ErrStatus.message, NotificationSeverity.error);
            }
          }
        },
        () => {},
        () => {
          this.onTenantLoaded_();
        },
      );
  }

  selectTenant(): void {
    this.changeTenant_(this.selectedTenant);
  }

  onTenantToggle(opened: boolean): void {
    if (opened) {
      this.tenantUpdate_.next();
      this.focusTenantInput_();
    } else {
      this.changeTenant_(this.selectedTenant);
    }
  }

  /**
   * When state is loaded and tenants are fetched, perform basic validation.
   */
  private onTenantLoaded_(): void {
    let newTenant = this.tenantService_.getAuthTenant();
    const targetTenant = this.selectedTenant;

    if (
      targetTenant &&
      (this.tenants.indexOf(targetTenant) >= 0 || this.tenantService_.isTenantValid(targetTenant))
    ) {
      newTenant = targetTenant;
    }

    if (newTenant !== this.selectedTenant) {
      this.changeTenant_(newTenant);
    }
  }

  /**
   * Focuses clustertenant input field after clicking on clustertenant selector menu.
   */
  private focusTenantInput_(): void {
    // Wrap in a timeout to make sure that element is rendered before looking for it.
    setTimeout(() => {
      this.tenantInputEl_.nativeElement.focus();
    }, 150);
  }

  private clearTenantInput_(): void {
    this.selectTenantInput = '';
  }

  private changeTenant_(tenant: string): void {
    this.clearTenantInput_();

    this.router_.navigate(['overview'], {
      queryParams: {
        [TENANT_STATE_PARAM]: tenant,
        [NAMESPACE_STATE_PARAM]: '',
      },
      queryParamsHandling: 'merge',
    });
  }

  setDefaultQueryParams_(): void {
    this.router_.navigate([this._activeRoute.snapshot.url], {
      queryParams: {[TENANT_STATE_PARAM]: 'system'},
      queryParamsHandling: 'merge',
    });
  }

  getTenant_(): string {
<<<<<<< HEAD
    const username = sessionStorage.getItem('username');
    // let tenantType = 'cluster-admin'
    if ( username === 'admin'){
      return 'system'
    }
    else{
      return username
=======
    const tenantname = sessionStorage.getItem('tenant');
    // let tenantType = 'cluster-admin'
    if ( tenantname === 'admin'){
      return 'system'
    }
    else{
      return tenantname
>>>>>>> 8ec777e7
    }
  }

  // getType(username:string): string{
  //   this.responseData = this.http_.get('/api/v1/users/'+username, {responseType: 'json'})
  //   return this.responseData.objectMeta.type
  // }
}<|MERGE_RESOLUTION|>--- conflicted
+++ resolved
@@ -45,7 +45,6 @@
 
   @ViewChild(MatSelect, {static: true}) private readonly select_: MatSelect;
   @ViewChild('tenantInput', {static: true}) private readonly tenantInputEl_: ElementRef;
-  private responseData: any;
 
   constructor(
     private readonly router_: Router,
@@ -174,7 +173,6 @@
   }
 
   getTenant_(): string {
-<<<<<<< HEAD
     const username = sessionStorage.getItem('username');
     // let tenantType = 'cluster-admin'
     if ( username === 'admin'){
@@ -182,15 +180,6 @@
     }
     else{
       return username
-=======
-    const tenantname = sessionStorage.getItem('tenant');
-    // let tenantType = 'cluster-admin'
-    if ( tenantname === 'admin'){
-      return 'system'
-    }
-    else{
-      return tenantname
->>>>>>> 8ec777e7
     }
   }
 
