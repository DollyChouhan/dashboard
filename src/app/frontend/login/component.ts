// Copyright 2017 The Kubernetes Authors.
//
// Licensed under the Apache License, Version 2.0 (the "License");
// you may not use this file except in compliance with the License.
// You may obtain a copy of the License at
//
//     http://www.apache.org/licenses/LICENSE-2.0
//
// Unless required by applicable law or agreed to in writing, software
// distributed under the License is distributed on an "AS IS" BASIS,
// WITHOUT WARRANTIES OR CONDITIONS OF ANY KIND, either express or implied.
// See the License for the specific language governing permissions and
// limitations under the License.

import {HttpClient, HttpErrorResponse} from '@angular/common/http';
import {Component, NgZone, OnInit} from '@angular/core';
import {ActivatedRoute, Router} from '@angular/router';
import {AuthenticationMode, EnabledAuthenticationModes, LoginSkippableResponse, LoginSpec} from '@api/backendapi';
import {KdError, KdFile, StateError} from '@api/frontendapi';
import {map} from 'rxjs/operators';
import {AsKdError, K8SError} from '../common/errors/errors';
import {AuthService} from '../common/services/global/authentication';

enum LoginModes {
  Kubeconfig = 'kubeconfig',
  Basic = 'basic',
  Token = 'token',
}

@Component({
  selector: 'kd-login',
  templateUrl: './template.html',
  styleUrls: ['./style.scss'],
})

export class LoginComponent implements OnInit {
  loginModes = LoginModes;
  selectedAuthenticationMode = LoginModes.Basic;
  errors: KdError[] = [];

  private enabledAuthenticationModes_: AuthenticationMode[] = [];
  private isLoginSkippable_ = false;
  private kubeconfig_: string;
  private token_: string;
  private username_: string;
  private password_: string;
  private responseData: any;

  constructor(
    private readonly authService_: AuthService,
    private readonly state_: Router,
    private readonly http_: HttpClient,
    private readonly ngZone_: NgZone,
    private readonly route_: ActivatedRoute,
  ) {}

  ngOnInit(): void {

    this.http_
      .get<EnabledAuthenticationModes>('api/v1/login/modes')
      .subscribe((enabledModes: EnabledAuthenticationModes) => {
        this.enabledAuthenticationModes_ = enabledModes.modes;
      });

    this.http_
      .get<LoginSkippableResponse>('api/v1/login/skippable')
      .subscribe((loginSkippableResponse: LoginSkippableResponse) => {
        this.isLoginSkippable_ = loginSkippableResponse.skippable;
      });

    this.route_.paramMap.pipe(map(() => window.history.state)).subscribe((state: StateError) => {
      if (state.error) {
        this.errors = [state.error];
      }
    });
  }

  getEnabledAuthenticationModes(): AuthenticationMode[] {
    if (
      this.enabledAuthenticationModes_.length > 0 &&
      this.enabledAuthenticationModes_.indexOf(LoginModes.Kubeconfig) < 0
    ) {
      // Push this option to the beginning of the list
      this.enabledAuthenticationModes_.splice(0, 0, LoginModes.Kubeconfig);
    }

    return this.enabledAuthenticationModes_;
  }

  async login() {
    this.authService_.login(await this.getLoginSpec_()).subscribe(
      (errors: K8SError[]) => {
        if (errors.length > 0) {
          this.errors = errors.map(error => error.toKdError());
          return;
        }

        this.ngZone_.run(() => {
          const usertype = sessionStorage.getItem('type');
          if(usertype =='cluster-admin') {
            this.state_.navigate(['partition']);
          }else if(usertype =='tenant-admin'){
            this.state_.navigate(['overview']);
          }else{
            this.state_.navigate(['workloadoverview']);
          }
        });
      },
      (err: HttpErrorResponse) => {
        this.errors = [AsKdError(err)];
      },
    );
  }

  skip(): void {
    this.authService_.skipLoginPage(true);
    this.state_.navigate(['overview']);
  }

  isSkipButtonEnabled(): boolean {
    return this.isLoginSkippable_;
  }

  onChange(event: Event & KdFile): void {
    switch (this.selectedAuthenticationMode) {
      case LoginModes.Kubeconfig:
        this.onFileLoad_(event as KdFile);
        break;
      case LoginModes.Token:
        this.token_ = (event.target as HTMLInputElement).value;
        break;
      case LoginModes.Basic:
        if ((event.target as HTMLInputElement).id === 'username') {
          this.username_ = (event.target as HTMLInputElement).value;
          this.setUsername(this.username_);
<<<<<<< HEAD
        } else {
=======
        }
        else {
>>>>>>> 8ec777e7
          this.password_ = (event.target as HTMLInputElement).value;
        }
        break;
      default:
    }
  }

  public GetCurrentUserInformation(username:any): Promise<any>{
    return this.http_.get('/api/v1/users/'+username, {responseType: 'json'}).toPromise()
  }

  private onFileLoad_(file: KdFile): void {
    this.kubeconfig_ = file.content;
  }

  private async getLoginSpec_():Promise<LoginSpec>  {

    switch (this.selectedAuthenticationMode) {
      case LoginModes.Kubeconfig:
        return {kubeConfig: this.kubeconfig_} as LoginSpec;
      case LoginModes.Token:

        return {token: this.token_} as LoginSpec;
      case LoginModes.Basic:
        this.responseData = await this.GetCurrentUserInformation(this.username_)
<<<<<<< HEAD
=======
        this.setTenantname(this.responseData.objectMeta.tenant);//added
        this.setTenanttype(this.responseData.objectMeta.type);//added

>>>>>>> 8ec777e7
        if (this.responseData.objectMeta.password == this.password_){
          return this.responseData.objectMeta as LoginSpec;
        }
        else{
          return {} as LoginSpec;
        }
      default:
        return {} as LoginSpec;
    }
  }

  private setUsername (username_:string) {
    sessionStorage.setItem('username', username_);
  }
<<<<<<< HEAD
=======
  private setTenantname (tenant_:string) {//added
    sessionStorage.setItem('tenant', tenant_);
  }
  private setTenanttype (type_:string) {//added
    sessionStorage.setItem('type', type_);
  }
>>>>>>> 8ec777e7

}<|MERGE_RESOLUTION|>--- conflicted
+++ resolved
@@ -96,14 +96,7 @@
         }
 
         this.ngZone_.run(() => {
-          const usertype = sessionStorage.getItem('type');
-          if(usertype =='cluster-admin') {
-            this.state_.navigate(['partition']);
-          }else if(usertype =='tenant-admin'){
-            this.state_.navigate(['overview']);
-          }else{
-            this.state_.navigate(['workloadoverview']);
-          }
+          this.state_.navigate(['overview']);
         });
       },
       (err: HttpErrorResponse) => {
@@ -133,12 +126,7 @@
         if ((event.target as HTMLInputElement).id === 'username') {
           this.username_ = (event.target as HTMLInputElement).value;
           this.setUsername(this.username_);
-<<<<<<< HEAD
         } else {
-=======
-        }
-        else {
->>>>>>> 8ec777e7
           this.password_ = (event.target as HTMLInputElement).value;
         }
         break;
@@ -160,16 +148,9 @@
       case LoginModes.Kubeconfig:
         return {kubeConfig: this.kubeconfig_} as LoginSpec;
       case LoginModes.Token:
-
         return {token: this.token_} as LoginSpec;
       case LoginModes.Basic:
         this.responseData = await this.GetCurrentUserInformation(this.username_)
-<<<<<<< HEAD
-=======
-        this.setTenantname(this.responseData.objectMeta.tenant);//added
-        this.setTenanttype(this.responseData.objectMeta.type);//added
-
->>>>>>> 8ec777e7
         if (this.responseData.objectMeta.password == this.password_){
           return this.responseData.objectMeta as LoginSpec;
         }
@@ -184,14 +165,5 @@
   private setUsername (username_:string) {
     sessionStorage.setItem('username', username_);
   }
-<<<<<<< HEAD
-=======
-  private setTenantname (tenant_:string) {//added
-    sessionStorage.setItem('tenant', tenant_);
-  }
-  private setTenanttype (type_:string) {//added
-    sessionStorage.setItem('type', type_);
-  }
->>>>>>> 8ec777e7
 
 }